import ogusa
import os
import sys
from multiprocessing import Process
import time
import numpy as np

#OGUSA_PATH = os.environ.get("OGUSA_PATH", "../../ospc-dynamic/dynamic/Python")

#sys.path.append(OGUSA_PATH)

import postprocess
from execute import runner


def run_micro_macro(user_params):

    # reform = {
    # 2015: {
    #     '_II_rt1': [.09],
    #     '_II_rt2': [.135],
    #     '_II_rt3': [.225],
    #     '_II_rt4': [.252],
    #     '_II_rt5': [.297],
    #     '_II_rt6': [.315],
    #     '_II_rt7': [0.3564],
    # }, }

    # reform = {
    # 2015: {
    #     '_II_rt1': [0.045]
    # }, }

#    reform = {
#    2017: {
#        '_II_rt5': [.3],
#        '_II_rt6': [.3],
#        '_II_rt7': [0.3],
#    }, }


    start_time = time.time()

    REFORM_DIR = "./OUTPUT_REFORM"
    BASELINE_DIR = "./OUTPUT_BASELINE"
    
    T_shifts = np.zeros(50)
    T_shifts[2:10] = 0.01
    T_shifts[10:40]= -0.01
    G_shifts = np.zeros(6)
    G_shifts[0:3]  = -0.01
    G_shifts[3:6]  = -0.005
    user_params = {'frisch':0.41, 'start_year':2016, 'debt_ratio_ss':1.0, 'T_shifts':T_shifts, 'G_shifts':G_shifts}

    '''
    ------------------------------------------------------------------------
        Run SS for Baseline first - so can run baseline and reform in parallel if want
    ------------------------------------------------------------------------
    '''
    # output_base = BASELINE_DIR
    # input_dir = BASELINE_DIR
    # kwargs={'output_base':output_base, 'baseline_dir':BASELINE_DIR,
    #        'test':False, 'time_path':False, 'baseline':True, 'analytical_mtrs':False, 'age_specific':True,
    #        'user_params':user_params,'guid':'test',
    #        'run_micro':False, 'small_open':False, 'budget_balance':False}
    # #p1 = Process(target=runner, kwargs=kwargs)
    # #p1.start()
    # runner(**kwargs)
    # quit()


    '''
    ------------------------------------------------------------------------
        Run baseline
    ------------------------------------------------------------------------
    '''

<<<<<<< HEAD
#    output_base = BASELINE_DIR
#    input_dir = BASELINE_DIR
#    kwargs={'output_base':output_base, 'baseline_dir':BASELINE_DIR,
#            'test':True, 'time_path':True, 'baseline':True, 'analytical_mtrs':False, 'age_specific':True,
#            'user_params':user_params,'guid':'',
#            'run_micro':False, 'small_open': False, 'budget_balance':False}
#    #p1 = Process(target=runner, kwargs=kwargs)
#    #p1.start()
#    runner(**kwargs)
#    #quit()
=======
    output_base = BASELINE_DIR
    input_dir = BASELINE_DIR
    kwargs={'output_base':output_base, 'baseline_dir':BASELINE_DIR,
            'test':True, 'time_path':True, 'baseline':True, 'analytical_mtrs':False, 'age_specific':True,
            'user_params':user_params,'guid':'',
            'run_micro':False, 'small_open': False, 'budget_balance':False}
    #p1 = Process(target=runner, kwargs=kwargs)
    #p1.start()
    runner(**kwargs)
    #quit()
>>>>>>> 15f32356

    '''
    ------------------------------------------------------------------------
        Run reform
    ------------------------------------------------------------------------
    '''
<<<<<<< HEAD
    output_base = REFORM_DIR
    input_dir = REFORM_DIR
    guid_iter = 'reform_' + str(0)
    kwargs={'output_base':output_base, 'baseline_dir':BASELINE_DIR,
            'test':True, 'time_path':True, 'baseline':False, 'analytical_mtrs':False, 'age_specific':True,
            'baseline_spending':True, 'user_params':user_params,'guid':'_alt', 'reform': '', 
            'run_micro':False, 'small_open': False, 'budget_balance':False}
    #p2 = Process(target=runner, kwargs=kwargs)
    #p2.start()
    runner(**kwargs)


=======
#    output_base = REFORM_DIR
#    input_dir = REFORM_DIR
#    guid_iter = 'reform_' + str(0)
#    kwargs={'output_base':output_base, 'baseline_dir':BASELINE_DIR,
#            'test':True, 'time_path':True, 'baseline':False, 'analytical_mtrs':False, 'age_specific':True,
#            'user_params':user_params,'guid':'_alt', 'reform':reform ,
#            'run_micro':False, 'small_open': False, 'budget_balance':False}
#    #p2 = Process(target=runner, kwargs=kwargs)
#    #p2.start()
#    runner(**kwargs)
#
#
>>>>>>> 15f32356


    #p1.join()
    # print "just joined"
    #p2.join()

    # time.sleep(0.5)

#    ans = postprocess.create_diff(baseline_dir=BASELINE_DIR, policy_dir=REFORM_DIR)

    print "total time was ", (time.time() - start_time)
    # print ans

    # return ans

if __name__ == "__main__":
    run_micro_macro(user_params={})<|MERGE_RESOLUTION|>--- conflicted
+++ resolved
@@ -75,18 +75,7 @@
     ------------------------------------------------------------------------
     '''
 
-<<<<<<< HEAD
-#    output_base = BASELINE_DIR
-#    input_dir = BASELINE_DIR
-#    kwargs={'output_base':output_base, 'baseline_dir':BASELINE_DIR,
-#            'test':True, 'time_path':True, 'baseline':True, 'analytical_mtrs':False, 'age_specific':True,
-#            'user_params':user_params,'guid':'',
-#            'run_micro':False, 'small_open': False, 'budget_balance':False}
-#    #p1 = Process(target=runner, kwargs=kwargs)
-#    #p1.start()
-#    runner(**kwargs)
-#    #quit()
-=======
+
     output_base = BASELINE_DIR
     input_dir = BASELINE_DIR
     kwargs={'output_base':output_base, 'baseline_dir':BASELINE_DIR,
@@ -97,27 +86,12 @@
     #p1.start()
     runner(**kwargs)
     #quit()
->>>>>>> 15f32356
 
     '''
     ------------------------------------------------------------------------
         Run reform
     ------------------------------------------------------------------------
     '''
-<<<<<<< HEAD
-    output_base = REFORM_DIR
-    input_dir = REFORM_DIR
-    guid_iter = 'reform_' + str(0)
-    kwargs={'output_base':output_base, 'baseline_dir':BASELINE_DIR,
-            'test':True, 'time_path':True, 'baseline':False, 'analytical_mtrs':False, 'age_specific':True,
-            'baseline_spending':True, 'user_params':user_params,'guid':'_alt', 'reform': '', 
-            'run_micro':False, 'small_open': False, 'budget_balance':False}
-    #p2 = Process(target=runner, kwargs=kwargs)
-    #p2.start()
-    runner(**kwargs)
-
-
-=======
 #    output_base = REFORM_DIR
 #    input_dir = REFORM_DIR
 #    guid_iter = 'reform_' + str(0)
@@ -130,7 +104,6 @@
 #    runner(**kwargs)
 #
 #
->>>>>>> 15f32356
 
 
     #p1.join()
