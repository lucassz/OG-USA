'''
------------------------------------------------------------------------
Last updated: 12/20/2016

Calculates steady state of OG-USA model with S age cohorts and J
ability types.

This py-file calls the following other file(s):
            tax.py
            household.py
            firm.py
            utils.py
            OUTPUT/SS/ss_vars.pkl

This py-file creates the following other file(s):
    (make sure that an OUTPUT folder exists)
            OUTPUT/SS/ss_vars.pkl
------------------------------------------------------------------------
'''

# Packages
import numpy as np
import scipy.optimize as opt
import cPickle as pickle

from . import tax
from . import household
import firm
import utils
import os


'''
Set minimizer tolerance
'''
MINIMIZER_TOL = 1e-13

'''
Set flag for enforcement of solution check
'''
ENFORCE_SOLUTION_CHECKS = True

'''
------------------------------------------------------------------------
    Define Functions
------------------------------------------------------------------------
'''

def create_steady_state_parameters(**sim_params):
    '''
    --------------------------------------------------------------------
    This function calls the tax function estimation routine and saves
    the resulting dictionary in pickle files corresponding to the
    baseline or reform policy.
    --------------------------------------------------------------------

    INPUTS:
    sim_params       = dictionary, dict containing variables for simulation
    analytical_mtrs  = boolean, =True if use analytical_mtrs, =False if
                       use estimated MTRs
    etr_params       = [S,BW,#tax params] array, parameters for effective tax rate function
    mtrx_params      = [S,BW,#tax params] array, parameters for marginal tax rate on
                       labor income function
    mtry_params      = [S,BW,#tax params] array, parameters for marginal tax rate on
                       capital income function
    b_ellipse        = scalar, value of b for elliptical fit of utility function
    upsilon          = scalar, value of omega for elliptical fit of utility function
    S                = integer, number of economically active periods an individual lives
    J                = integer, number of different ability groups
    T                = integer, number of time periods until steady state is reached
    BW               = integer, number of time periods in the budget window
    beta             = scalar, discount factor for model period
    sigma            = scalar, coefficient of relative risk aversion
    alpha            = scalar, capital share of income
    Z                = scalar, total factor productivity parameter in firms' production
                       function
    ltilde           = scalar, measure of time each individual is endowed with each
                       period
    nu               = scalar, contraction parameter in SS and TPI iteration process
                       representing the weight on the new distribution
    g_y              = scalar, growth rate of technology for a model period
    tau_payroll      = scalar, payroll tax rate
    alpha_T          = scalar, share of GDP remitted in transfers
    debt_ratio_ss    = scalar, steady state debt/GDP
    retire           = integer, age at which individuals eligible for retirement benefits
    mean_income_data = scalar, mean income from IRS data file used to calibrate income tax
    run_params       = ???
    output_dir       = string, directory for output files to be saved


    OTHER FUNCTIONS AND FILES CALLED BY THIS FUNCTION: None

    OBJECTS CREATED WITHIN FUNCTION:
    income_tax_params = length 3 tuple, (analytical_mtrs, etr_params,
                        mtrx_params,mtry_params)
    wealth_tax_params = [3,] vector, contains values of three parameters
                        of wealth tax function
    ellipse_params    = [2,] vector, vector with b_ellipse and upsilon
                        paramters of elliptical utility
    parameters        = length 3 tuple, ([15,] vector of general model
                        params, wealth_tax_params, ellipse_params)
    iterative_params  = [2,] vector, vector with max iterations and tolerance
                        for SS solution

    RETURNS: (income_tax_params, wealth_tax_params, ellipse_params,
            parameters, iterative_params)

    OUTPUT: None
    --------------------------------------------------------------------
    '''
    # Put income tax parameters in a tuple
    # Assumption here is that tax parameters of last year of budget
    # window continue forever and so will be SS values
    income_tax_params = (sim_params['analytical_mtrs'], sim_params['etr_params'][:,-1,:],
                         sim_params['mtrx_params'][:,-1,:],sim_params['mtry_params'][:,-1,:])

    # Make a vector of all one dimensional parameters, to be used in the
    # following functions
    wealth_tax_params = [sim_params['h_wealth'], sim_params['p_wealth'], sim_params['m_wealth']]
    ellipse_params = [sim_params['b_ellipse'], sim_params['upsilon']]

    if sim_params['budget_balance']:
        sim_params['debt_ratio_ss'] = 0.0

    ss_params = [sim_params['J'], sim_params['S'], sim_params['T'], sim_params['BW'],
                  sim_params['beta'], sim_params['sigma'], sim_params['alpha'],
                  sim_params['gamma'], sim_params['epsilon'],
                  sim_params['Z'], sim_params['delta'], sim_params['ltilde'],
                  sim_params['nu'], sim_params['g_y'], sim_params['g_n_ss'],
                  sim_params['tau_payroll'], sim_params['tau_bq'], sim_params['rho'], sim_params['omega_SS'],
                  sim_params['budget_balance'], sim_params['alpha_T'], sim_params['debt_ratio_ss'],
                  sim_params['tau_b'], sim_params['delta_tau'],
                  sim_params['lambdas'], sim_params['imm_rates'][-1,:], sim_params['e'], sim_params['retire'], sim_params['mean_income_data']] + \
                  wealth_tax_params + ellipse_params
    iterative_params = [sim_params['maxiter'], sim_params['mindist_SS']]
    chi_params = (sim_params['chi_b_guess'], sim_params['chi_n_guess'])
    small_open_params = [sim_params['small_open'], sim_params['ss_firm_r'], sim_params['ss_hh_r']]
    return (income_tax_params, ss_params, iterative_params, chi_params, small_open_params)


def euler_equation_solver(guesses, params):
    '''
    --------------------------------------------------------------------
    Finds the euler errors for certain b and n, one ability type at a time.
    --------------------------------------------------------------------

    INPUTS:
    guesses = [2S,] vector, initial guesses for b and n
    r = scalar, real interest rate
    w = scalar, real wage rate
    T_H = scalar, lump sum transfer
    factor = scalar, scaling factor converting model units to dollars
    j = integer, ability group
    params = length 21 tuple, list of parameters
    chi_b = [J,] vector, chi^b_j, the utility weight on bequests
    chi_n = [S,] vector, chi^n_s utility weight on labor supply
    tau_bq = scalar, bequest tax rate
    rho = [S,] vector, mortality rates by age
    lambdas = [J,] vector, fraction of population with each ability type
    omega_SS = [S,] vector, stationary population weights
    e =  [S,J] array, effective labor units by age and ability type
    tax_params = length 4 tuple, (analytical_mtrs, etr_params, mtrx_params, mtry_params)
    analytical_mtrs = boolean, =True if use analytical_mtrs, =False if
                       use estimated MTRs
    etr_params      = [S,BW,#tax params] array, parameters for effective tax rate function
    mtrx_params     = [S,BW,#tax params] array, parameters for marginal tax rate on
                       labor income function
    mtry_params     = [S,BW,#tax params] array, parameters for marginal tax rate on
                       capital income function

    OTHER FUNCTIONS AND FILES CALLED BY THIS FUNCTION:
    household.get_BQ()
    tax.replacement_rate_vals()
    household.FOC_savings()
    household.FOC_labor()
    tax.total_taxes()
    household.get_cons()

    OBJECTS CREATED WITHIN FUNCTION:
    b_guess = [S,] vector, initial guess at household savings
    n_guess = [S,] vector, initial guess at household labor supply
    b_s = [S,] vector, wealth enter period with
    b_splus1 = [S,] vector, household savings
    b_splus2 = [S,] vector, household savings one period ahead
    BQ = scalar, aggregate bequests to lifetime income group
    theta = scalar, replacement rate for social security benenfits
    error1 = [S,] vector, errors from FOC for savings
    error2 = [S,] vector, errors from FOC for labor supply
    tax1 = [S,] vector, total income taxes paid
    cons = [S,] vector, household consumption

    RETURNS: 2Sx1 list of euler errors

    OUTPUT: None
    --------------------------------------------------------------------
    '''

    r, w, T_H, factor, j, J, S, beta, sigma, ltilde, g_y,\
                  g_n_ss, tau_payroll, retire, mean_income_data,\
                  h_wealth, p_wealth, m_wealth, b_ellipse, upsilon,\
                  j, chi_b, chi_n, tau_bq, rho, lambdas, omega_SS, e,\
                  analytical_mtrs, etr_params, mtrx_params,\
                  mtry_params = params

    b_guess = np.array(guesses[:S])
    n_guess = np.array(guesses[S:])
    b_s = np.array([0] + list(b_guess[:-1]))
    b_splus1 = b_guess
    b_splus2 = np.array(list(b_guess[1:]) + [0])

    BQ_params = (omega_SS, lambdas[j], rho, g_n_ss, 'SS')
    BQ = household.get_BQ(r, b_splus1, BQ_params)
    theta_params = (e[:,j], S, retire)
    theta = tax.replacement_rate_vals(n_guess, w, factor, theta_params)

    foc_save_parms = (e[:, j], sigma, beta, g_y, chi_b[j], theta, tau_bq[j], rho, lambdas[j], J, S,
                           analytical_mtrs, etr_params, mtry_params, h_wealth, p_wealth, m_wealth, tau_payroll, retire, 'SS')
    error1 = household.FOC_savings(r, w, b_s, b_splus1, b_splus2, n_guess, BQ, factor, T_H, foc_save_parms)
    foc_labor_params = (e[:, j], sigma, g_y, theta, b_ellipse, upsilon, chi_n, ltilde, tau_bq[j], lambdas[j], J, S,
                            analytical_mtrs, etr_params, mtrx_params, h_wealth, p_wealth, m_wealth, tau_payroll, retire, 'SS')
    error2 = household.FOC_labor(r, w, b_s, b_splus1, n_guess, BQ, factor, T_H, foc_labor_params)

    # Put in constraints for consumption and savings.
    # According to the euler equations, they can be negative.  When
    # Chi_b is large, they will be.  This prevents that from happening.
    # I'm not sure if the constraints are needed for labor.
    # But we might as well put them in for now.
    mask1 = n_guess < 0
    mask2 = n_guess > ltilde
    mask3 = b_guess <= 0
    mask4 = np.isnan(n_guess)
    mask5 = np.isnan(b_guess)
    error2[mask1] = 1e14
    error2[mask2] = 1e14
    error1[mask3] = 1e14
    error1[mask5] = 1e14
    error2[mask4] = 1e14

    tax1_params = (e[:, j], lambdas[j], 'SS', retire, etr_params, h_wealth, p_wealth,
                   m_wealth, tau_payroll, theta, tau_bq[j], J, S)
    tax1 = tax.total_taxes(r, w, b_s, n_guess, BQ, factor, T_H, None, False, tax1_params)
    cons_params = (e[:, j], lambdas[j], g_y)
    cons = household.get_cons(r, w, b_s, b_splus1, n_guess, BQ, tax1, cons_params)
    mask6 = cons < 0
    error1[mask6] = 1e14

    return list(error1.flatten()) + list(error2.flatten())


def inner_loop(outer_loop_vars, params, baseline, baseline_spending=False):
    '''
    This function solves for the inner loop of
    the SS.  That is, given the guesses of the
    outer loop variables (r, w, Y, factor)
    this function solves the households'
    problems in the SS.

    Inputs:
        r          = [T,] vector, interest rate
        w          = [T,] vector, wage rate
        b          = [T,S,J] array, wealth holdings
        n          = [T,S,J] array, labor supply
        BQ         = [T,J] vector,  bequest amounts
        factor     = scalar, model income scaling factor
        Y        = [T,] vector, lump sum transfer amount(s)


    Functions called:
        euler_equation_solver()
        household.get_K()
        firm.get_L()
        firm.get_Y()
        firm.get_r()
        firm.get_w()
        household.get_BQ()
        tax.replacement_rate_vals()
        tax.revenue()

    Objects in function:


    Returns: euler_errors, bssmat, nssmat, new_r, new_w
             new_T_H, new_factor, new_BQ

    '''

    # unpack variables and parameters pass to function
    ss_params, income_tax_params, chi_params, small_open_params = params
    J, S, T, BW, beta, sigma, alpha, gamma, epsilon, Z, delta, ltilde, nu, g_y,\
                  g_n_ss, tau_payroll, tau_bq, rho, omega_SS, budget_balance, \
                  alpha_T, debt_ratio_ss, tau_b, delta_tau,\
                  lambdas, imm_rates, e, retire, mean_income_data,\
                  h_wealth, p_wealth, m_wealth, b_ellipse, upsilon = ss_params

    analytical_mtrs, etr_params, mtrx_params, mtry_params = income_tax_params
    chi_b, chi_n = chi_params

    small_open, ss_firm_r, ss_hh_r = small_open_params
    if budget_balance:
        bssmat, nssmat, r, w, T_H, factor = outer_loop_vars
    else:
        bssmat, nssmat, r, w, Y, T_H, factor = outer_loop_vars

    euler_errors = np.zeros((2*S,J))



    for j in xrange(J):
        # Solve the euler equations
        if j == 0:
            guesses = np.append(bssmat[:, j], nssmat[:, j])
        else:
            guesses = np.append(bssmat[:, j-1], nssmat[:, j-1])
        euler_params = [r, w, T_H, factor, j, J, S, beta, sigma, ltilde, g_y,\
                  g_n_ss, tau_payroll, retire, mean_income_data,\
                  h_wealth, p_wealth, m_wealth, b_ellipse, upsilon,\
                  j, chi_b, chi_n, tau_bq, rho, lambdas, omega_SS, e,\
                  analytical_mtrs, etr_params, mtrx_params,\
                  mtry_params]

        [solutions, infodict, ier, message] = opt.fsolve(euler_equation_solver, guesses * .9,
                                   args=euler_params, xtol=MINIMIZER_TOL, full_output=True)

        euler_errors[:,j] = infodict['fvec']
      #  print 'Max Euler errors: ', np.absolute(euler_errors[:,j]).max()

        bssmat[:, j] = solutions[:S]
        nssmat[:, j] = solutions[S:]

    L_params = (e, omega_SS.reshape(S, 1), lambdas.reshape(1, J), 'SS')
    L = firm.get_L(nssmat, L_params)
    if small_open == False:
        K_params = (omega_SS.reshape(S, 1), lambdas.reshape(1, J), imm_rates, g_n_ss, 'SS')
        B = household.get_K(bssmat, K_params)
        if budget_balance:
            K = B
        else:
            K = B - debt_ratio_ss*Y
    else:
        K_params = (Z, gamma, epsilon, delta, tau_b, delta_tau)
        K = firm.get_K(L, ss_firm_r, K_params)
    # Y_params = (alpha, Z)
    Y_params = (Z, gamma, epsilon)
    new_Y = firm.get_Y(K, L, Y_params)
    #print 'inner K, L, Y: ', K, L, new_Y
    if budget_balance:
        Y = new_Y
    if small_open == False:
        r_params = (Z, gamma, epsilon, delta, tau_b, delta_tau)
        new_r = firm.get_r(Y, K, r_params)
    else:
        new_r = ss_hh_r
<<<<<<< HEAD
    w_params = (Z, gamma, epsilon)
    new_w = firm.get_w(Y, L, w_params)
    print 'inner factor prices: ', new_r, new_w
=======
    new_w = firm.get_w(Y, L, alpha)
    #print 'inner factor prices: ', new_r, new_w
>>>>>>> fc346f42
    b_s = np.array(list(np.zeros(J).reshape(1, J)) + list(bssmat[:-1, :]))
    average_income_model = ((new_r * b_s + new_w * e * nssmat) *
                            omega_SS.reshape(S, 1) *
                            lambdas.reshape(1, J)).sum()
    if baseline:
        new_factor = mean_income_data / average_income_model
    else:
        new_factor = factor

    BQ_params = (omega_SS.reshape(S, 1), lambdas.reshape(1, J), rho.reshape(S, 1), g_n_ss, 'SS')
    new_BQ = household.get_BQ(new_r, bssmat, BQ_params)
    theta_params = (e, S, retire)
    theta = tax.replacement_rate_vals(nssmat, new_w, new_factor, theta_params)

    if budget_balance:
        T_H_params = (e, lambdas.reshape(1, J), omega_SS.reshape(S, 1), 'SS', etr_params, theta, tau_bq,
                          tau_payroll, h_wealth, p_wealth, m_wealth, retire, T, S, J, tau_b, delta_tau)
        new_T_H = tax.revenue(new_r, new_w, b_s, nssmat, new_BQ, new_Y, L, K, factor, T_H_params)
    elif baseline_spending:
        new_T_H = T_H
    else:
        new_T_H = alpha_T*new_Y

    return euler_errors, bssmat, nssmat, new_r, new_w, \
         new_T_H, new_Y, new_factor, new_BQ, average_income_model


def SS_solver(b_guess_init, n_guess_init, rss, wss, T_Hss, Yss, factor_ss, params, baseline, fsolve_flag=False, baseline_spending=False):
    '''
    --------------------------------------------------------------------
    Solves for the steady state distribution of capital, labor, as well as
    w, r, T_H and the scaling factor, using a bisection method similar to TPI.
    --------------------------------------------------------------------

    INPUTS:
    b_guess_init = [S,J] array, initial guesses for savings
    n_guess_init = [S,J] array, initial guesses for labor supply
    wguess = scalar, initial guess for SS real wage rate
    rguess = scalar, initial guess for SS real interest rate
    T_Hguess = scalar, initial guess for lump sum transfer
    factorguess = scalar, initial guess for scaling factor to dollars
    chi_b = [J,] vector, chi^b_j, the utility weight on bequests
    chi_n = [S,] vector, chi^n_s utility weight on labor supply
    params = length X tuple, list of parameters
    iterative_params = length X tuple, list of parameters that determine the convergence
                       of the while loop
    tau_bq = [J,] vector, bequest tax rate
    rho = [S,] vector, mortality rates by age
    lambdas = [J,] vector, fraction of population with each ability type
    omega = [S,] vector, stationary population weights
    e =  [S,J] array, effective labor units by age and ability type


    OTHER FUNCTIONS AND FILES CALLED BY THIS FUNCTION:
    euler_equation_solver()
    household.get_K()
    firm.get_L()
    firm.get_Y()
    firm.get_r()
    firm.get_w()
    household.get_BQ()
    tax.replacement_rate_vals()
    tax.revenue()
    utils.convex_combo()
    utils.pct_diff_func()


    OBJECTS CREATED WITHIN FUNCTION:
    b_guess = [S,] vector, initial guess at household savings
    n_guess = [S,] vector, initial guess at household labor supply
    b_s = [S,] vector, wealth enter period with
    b_splus1 = [S,] vector, household savings
    b_splus2 = [S,] vector, household savings one period ahead
    BQ = scalar, aggregate bequests to lifetime income group
    theta = scalar, replacement rate for social security benenfits
    error1 = [S,] vector, errors from FOC for savings
    error2 = [S,] vector, errors from FOC for labor supply
    tax1 = [S,] vector, total income taxes paid
    cons = [S,] vector, household consumption

    OBJECTS CREATED WITHIN FUNCTION - SMALL OPEN ONLY
    Bss = scalar, aggregate household wealth in the steady state
    BIss = scalar, aggregate household net investment in the steady state

    RETURNS: solutions = steady state values of b, n, w, r, factor,
                    T_H ((2*S*J+4)x1 array)

    OUTPUT: None
    --------------------------------------------------------------------
    '''

    bssmat, nssmat, chi_params, ss_params, income_tax_params, iterative_params, small_open_params = params
    J, S, T, BW, beta, sigma, alpha, gamma, epsilon, Z, delta, ltilde, nu, g_y,\
                  g_n_ss, tau_payroll, tau_bq, rho, omega_SS, budget_balance, \
                  alpha_T, debt_ratio_ss, tau_b, delta_tau,\
                  lambdas, imm_rates, e, retire, mean_income_data,\
                  h_wealth, p_wealth, m_wealth, b_ellipse, upsilon = ss_params

    analytical_mtrs, etr_params, mtrx_params, mtry_params = income_tax_params

    chi_b, chi_n = chi_params

    maxiter, mindist_SS = iterative_params

    small_open, ss_firm_r, ss_hh_r = small_open_params

    # Rename the inputs
    r = rss
    w = wss
    T_H = T_Hss
    Y = Yss
    factor = factor_ss
    if small_open == True:
        r = ss_hh_r

    dist = 10
    iteration = 0
    dist_vec = np.zeros(maxiter)

    if fsolve_flag == True:
        maxiter = 1

    while (dist > mindist_SS) and (iteration < maxiter):
        # Solve for the steady state levels of b and n, given w, r, Y and
        # factor
        if budget_balance:
            outer_loop_vars = (bssmat, nssmat, r, w, T_H, factor)
        else:
            outer_loop_vars = (bssmat, nssmat, r, w, Y, T_H, factor)
        inner_loop_params = (ss_params, income_tax_params, chi_params, small_open_params)

        euler_errors, bssmat, nssmat, new_r, new_w, \
             new_T_H, new_Y, new_factor, new_BQ, average_income_model = inner_loop(outer_loop_vars, inner_loop_params, baseline, baseline_spending)

        r = utils.convex_combo(new_r, r, nu)
        w = utils.convex_combo(new_w, w, nu)
        factor = utils.convex_combo(new_factor, factor, nu)
        if budget_balance:
            T_H = utils.convex_combo(new_T_H, T_H, nu)
        else:
            Y = utils.convex_combo(new_Y, Y, nu)
            if Y != 0:
                dist = np.array([utils.pct_diff_func(new_r, r)] +
                                [utils.pct_diff_func(new_w, w)] +
                                [utils.pct_diff_func(new_Y, Y)] +
                                [utils.pct_diff_func(new_factor, factor)]).max()
            else:
                # If Y is zero (if there is no output), a percent difference
                # will throw NaN's, so we use an absoluate difference
                dist = np.array([utils.pct_diff_func(new_r, r)] +
                                [utils.pct_diff_func(new_w, w)] +
                                [abs(new_Y - Y)] +
                                [utils.pct_diff_func(new_factor, factor)]).max()
        dist_vec[iteration] = dist
        # Similar to TPI: if the distance between iterations increases, then
        # decrease the value of nu to prevent cycling
        if iteration > 10:
            if dist_vec[iteration] - dist_vec[iteration - 1] > 0:
                nu /= 2.0
                print 'New value of nu:', nu
        iteration += 1
        print "Iteration: %02d" % iteration, " Distance: ", dist

    '''
    ------------------------------------------------------------------------
        Generate the SS values of variables, including euler errors
    ------------------------------------------------------------------------
    '''
    bssmat_s = np.append(np.zeros((1,J)),bssmat[:-1,:],axis=0)
    bssmat_splus1 = bssmat

    rss = r
    wss = w
    factor_ss = factor
    T_Hss = T_H

    Lss_params = (e, omega_SS.reshape(S, 1), lambdas, 'SS')
    Lss = firm.get_L(nssmat, Lss_params)
    if small_open == False:
        Kss_params = (omega_SS.reshape(S, 1), lambdas, imm_rates, g_n_ss, 'SS')
        Bss = household.get_K(bssmat_splus1, Kss_params)
        if budget_balance:
            debt_ss = 0.0
        else:
            debt_ss = debt_ratio_ss*Y
        Kss = Bss - debt_ss
        Iss_params = (delta, g_y, omega_SS, lambdas, imm_rates, g_n_ss, 'SS')
        Iss = firm.get_I(bssmat_splus1, Kss, Kss, Iss_params)
    else:
        # Compute capital (K) and wealth (B) separately
        Kss_params = (Z, gamma, epsilon, delta, tau_b, delta_tau)
        Kss = firm.get_K(Lss, ss_firm_r, Kss_params)
        Iss_params = (delta, g_y, omega_SS, lambdas, imm_rates, g_n_ss, 'SS')
        InvestmentPlaceholder = np.zeros(bssmat_splus1.shape)
        Iss = firm.get_I(InvestmentPlaceholder, Kss, Kss, Iss_params)
        Bss_params = (omega_SS.reshape(S, 1), lambdas, imm_rates, g_n_ss, 'SS')
        Bss = household.get_K(bssmat_splus1, Bss_params)
        BIss_params = (0.0, g_y, omega_SS, lambdas, imm_rates, g_n_ss, 'SS')
        BIss = firm.get_I(bssmat_splus1, Bss, Bss, BIss_params)
        if budget_balance:
            debt_ss = 0.0
        else:
            debt_ss = debt_ratio_ss*Y


    # Yss_params = (alpha, Z)
    Yss_params = (Z, gamma, epsilon)
    Yss = firm.get_Y(Kss, Lss, Yss_params)

    # Verify that T_Hss = alpha_T*Yss
#    transfer_error = T_Hss - alpha_T*Yss
#    if np.absolute(transfer_error) > mindist_SS:
#        print 'Transfers exceed alpha_T percent of GDP by:', transfer_error
#        err = "Transfers do not match correct share of GDP in SS_solver"
#        raise RuntimeError(err)

    BQss = new_BQ
    theta_params = (e, S, retire)
    theta = tax.replacement_rate_vals(nssmat, wss, factor_ss, theta_params)

    # Next 5 lines pulled out of inner_loop where they used to calculate T_H. Now calculating G to balance gov't budget.
    b_s = np.array(list(np.zeros(J).reshape(1, J)) + list(bssmat[:-1, :]))
    lump_sum_params = (e, lambdas.reshape(1, J), omega_SS.reshape(S, 1), 'SS', etr_params, theta, tau_bq,
                      tau_payroll, h_wealth, p_wealth, m_wealth, retire, T, S, J, tau_b, delta_tau)
    revenue_ss = tax.revenue(new_r, new_w, b_s, nssmat, new_BQ, Yss, Lss, Kss, factor, lump_sum_params)
    r_gov_ss = rss
    debt_service_ss = r_gov_ss*debt_ratio_ss*Yss
    new_borrowing = debt_ratio_ss*Yss*((1+g_n_ss)*np.exp(g_y)-1)
    # government spends such that it expands its debt at the same rate as GDP
    if budget_balance:
        Gss = 0.0
    else:
        Gss = revenue_ss + new_borrowing - (T_Hss + debt_service_ss)

    # solve resource constraint
    etr_params_3D = np.tile(np.reshape(etr_params,(S,1,etr_params.shape[1])),(1,J,1))
    mtrx_params_3D = np.tile(np.reshape(mtrx_params,(S,1,mtrx_params.shape[1])),(1,J,1))

    '''
    ------------------------------------------------------------------------
        The code below is to calulate and save model MTRs
                - only exists to help debug
    ------------------------------------------------------------------------
    '''
    # etr_params_extended = np.append(etr_params,np.reshape(etr_params[-1,:],(1,etr_params.shape[1])),axis=0)[1:,:]
    # etr_params_extended_3D = np.tile(np.reshape(etr_params_extended,(S,1,etr_params_extended.shape[1])),(1,J,1))
    # mtry_params_extended = np.append(mtry_params,np.reshape(mtry_params[-1,:],(1,mtry_params.shape[1])),axis=0)[1:,:]
    # mtry_params_extended_3D = np.tile(np.reshape(mtry_params_extended,(S,1,mtry_params_extended.shape[1])),(1,J,1))
    # e_extended = np.array(list(e) + list(np.zeros(J).reshape(1, J)))
    # nss_extended = np.array(list(nssmat) + list(np.zeros(J).reshape(1, J)))
    # mtry_ss_params = (e_extended[1:,:], etr_params_extended_3D, mtry_params_extended_3D, analytical_mtrs)
    # mtry_ss = tax.MTR_capital(rss, wss, bssmat_splus1, nss_extended[1:,:], factor_ss, mtry_ss_params)
    # mtrx_ss_params = (e, etr_params_3D, mtrx_params_3D, analytical_mtrs)
    # mtrx_ss = tax.MTR_labor(rss, wss, bssmat_s, nssmat, factor_ss, mtrx_ss_params)

    # np.savetxt("mtr_ss_capital.csv", mtry_ss, delimiter=",")
    # np.savetxt("mtr_ss_labor.csv", mtrx_ss, delimiter=",")

    # solve resource constraint
    taxss_params = (e, lambdas, 'SS', retire, etr_params_3D,
                    h_wealth, p_wealth, m_wealth, tau_payroll, theta, tau_bq, J, S)
    taxss = tax.total_taxes(rss, wss, bssmat_s, nssmat, BQss, factor_ss, T_Hss, None, False, taxss_params)
    css_params = (e, lambdas.reshape(1, J), g_y)
    cssmat = household.get_cons(rss, wss, bssmat_s, bssmat_splus1, nssmat, BQss.reshape(
        1, J), taxss, css_params)

    biz_params = (tau_b, delta_tau)
    business_revenue = tax.get_biz_tax(wss, Yss, Lss, Kss, biz_params)

    Css_params = (omega_SS.reshape(S, 1), lambdas, 'SS')
    Css = household.get_C(cssmat, Css_params)

    if small_open == False:
        resource_constraint = Yss - (Css + Iss + Gss)
        print 'Yss= ', Yss, '\n', 'Gss= ', Gss, '\n', 'Css= ', Css, '\n', 'Kss = ', Kss, '\n', 'Iss = ', Iss, '\n', 'Lss = ', Lss, '\n', 'Debt service = ', debt_service_ss
        print 'D/Y:', debt_ss/Yss, 'T/Y:', T_Hss/Yss, 'G/Y:', Gss/Yss, 'Rev/Y:', revenue_ss/Yss, 'business rev/Y: ', business_revenue/Yss, 'Int payments to GDP:', (rss*debt_ss)/Yss
        print 'Check SS budget: ', Gss - (np.exp(g_y)*(1+g_n_ss)-1-rss)*debt_ss - revenue_ss + T_Hss
        print 'resource constraint: ', resource_constraint
    else:
        # include term for current account
        resource_constraint = Yss + new_borrowing  - (Css + BIss + Gss) + (ss_hh_r * Bss - (delta + ss_firm_r) * Kss - debt_service_ss)
        print 'Yss= ', Yss, '\n', 'Css= ', Css, '\n', 'Bss = ', Bss, '\n', 'BIss = ', BIss, '\n', 'Kss = ', Kss, '\n', 'Iss = ', Iss, '\n', 'Lss = ', Lss, '\n', 'T_H = ', T_H,'\n', 'Gss= ', Gss
        print 'D/Y:', debt_ss/Yss, 'T/Y:', T_Hss/Yss, 'G/Y:', Gss/Yss, 'Rev/Y:', revenue_ss/Yss, 'Int payments to GDP:', (rss*debt_ss)/Yss
        print 'resource constraint: ', resource_constraint

    if Gss < 0:
        print 'Steady state government spending is negative to satisfy budget'

    if ENFORCE_SOLUTION_CHECKS and np.absolute(resource_constraint) > mindist_SS:
        print 'Resource Constraint Difference:', resource_constraint
        err = "Steady state aggregate resource constraint not satisfied"
        raise RuntimeError(err)

    # check constraints
    household.constraint_checker_SS(bssmat, nssmat, cssmat, ltilde)

    euler_savings = euler_errors[:S,:]
    euler_labor_leisure = euler_errors[S:,:]

    '''
    ------------------------------------------------------------------------
        Return dictionary of SS results
    ------------------------------------------------------------------------
    '''
    output = {'Kss': Kss, 'bssmat': bssmat, 'Bss': Bss, 'Lss': Lss, 'Css':Css, 'Iss':Iss, 'nssmat': nssmat, 'Yss': Yss,
              'wss': wss, 'rss': rss, 'theta': theta, 'BQss': BQss, 'factor_ss': factor_ss,
              'bssmat_s': bssmat_s, 'cssmat': cssmat, 'bssmat_splus1': bssmat_splus1,
              'T_Hss': T_Hss, 'Gss': Gss, 'revenue_ss': revenue_ss, 'euler_savings': euler_savings,
              'euler_labor_leisure': euler_labor_leisure, 'chi_n': chi_n,
              'chi_b': chi_b}

    return output



def SS_fsolve(guesses, params):
    '''
    Solves for the steady state distribution of capital, labor, as well as
    w, r, T_H and the scaling factor, using a root finder.
    Inputs:
        b_guess_init = guesses for b (SxJ array)
        n_guess_init = guesses for n (SxJ array)
        wguess = guess for wage rate (scalar)
        rguess = guess for rental rate (scalar)
        T_Hguess = guess for lump sum tax (scalar)
        factorguess = guess for scaling factor to dollars (scalar)
        chi_n = chi^n_s (Sx1 array)
        chi_b = chi^b_j (Jx1 array)
        params = list of parameters (list)
        iterative_params = list of parameters that determine the convergence
                           of the while loop (list)
        tau_bq = bequest tax rate (Jx1 array)
        rho = mortality rates (Sx1 array)
        lambdas = ability weights (Jx1 array)
        omega_SS = population weights (Sx1 array)
        e = ability levels (SxJ array)
    Outputs:
        solutions = steady state values of b, n, w, r, factor,
                    T_H ((2*S*J+4)x1 array)
    '''

    bssmat, nssmat, chi_params, ss_params, income_tax_params, iterative_params, small_open_params = params
    J, S, T, BW, beta, sigma, alpha, gamma, epsilon, Z, delta, ltilde, nu, g_y,\
                  g_n_ss, tau_payroll, tau_bq, rho, omega_SS, budget_balance,\
                  alpha_T, debt_ratio_ss, tau_b, delta_tau,\
                  lambdas, imm_rates, e, retire, mean_income_data,\
                  h_wealth, p_wealth, m_wealth, b_ellipse, upsilon = ss_params

    analytical_mtrs, etr_params, mtrx_params, mtry_params = income_tax_params

    chi_b, chi_n = chi_params

    maxiter, mindist_SS = iterative_params

    baseline = True

    # Rename the inputs
    r = guesses[0]
    w = guesses[1]
    T_H = guesses[2]
    factor = guesses[3]

    print 'r, w at outset: ', r, w

    # Solve for the steady state levels of b and n, given w, r, T_H and
    # factor
    if budget_balance:
        outer_loop_vars = (bssmat, nssmat, r, w, T_H, factor)
    else:
        Y = T_H / alpha_T
        outer_loop_vars = (bssmat, nssmat, r, w, Y, T_H, factor)
    inner_loop_params = (ss_params, income_tax_params, chi_params, small_open_params)
    euler_errors, bssmat, nssmat, new_r, new_w, \
         new_T_H, new_Y, new_factor, new_BQ, average_income_model = inner_loop(outer_loop_vars, inner_loop_params, baseline)

    error1 = new_r - r
    error2 = new_w - w
    if budget_balance:
        error3 = new_T_H - T_H
    else:
        error3 = new_Y - Y
    error4 = new_factor/1000000 - factor/1000000

  #  print 'mean income in model and data: ', average_income_model, mean_income_data
  #  print 'model income with factor: ', average_income_model*factor

<<<<<<< HEAD
=======
  #  print 'errors: ', error1, error2, error3, error4
>>>>>>> fc346f42
    print 'Y: ', new_Y
  #  print 'factor: ', new_factor
  #  print 'factor prices: ', new_r, new_w


    # Check and punish violations
    if r+delta <= 0:
        error1 = 1e9
    #if r > 1:
    #    error1 += 1e9
    if w <= 0:
        error2 = 1e9
    if factor <= 0:
        error4 = 1e9

    print 'errors: ', error1, error2, error3, error4

    return [error1, error2, error3, error4]




def SS_fsolve_reform(guesses, params):
    '''
    Solves for the steady state distribution of capital, labor, as well as
    w, r, and T_H and the scaling factor, using a root finder. This solves for the
    reform SS and so takes the factor from the baseline SS as an input.
    Inputs:
        b_guess_init = guesses for b (SxJ array)
        n_guess_init = guesses for n (SxJ array)
        wguess = guess for wage rate (scalar)
        rguess = guess for rental rate (scalar)
        T_Hguess = guess for lump sum tax (scalar)
        factor = scaling factor to dollars (scalar)
        chi_n = chi^n_s (Sx1 array)
        chi_b = chi^b_j (Jx1 array)
        params = list of parameters (list)
        iterative_params = list of parameters that determine the convergence
                           of the while loop (list)
        tau_bq = bequest tax rate (Jx1 array)
        rho = mortality rates (Sx1 array)
        lambdas = ability weights (Jx1 array)
        omega_SS = population weights (Sx1 array)
        e = ability levels (SxJ array)
    Outputs:
        solutions = steady state values of b, n, w, r, factor,
                    T_H ((2*S*J+4)x1 array)
    '''
<<<<<<< HEAD
    bssmat, nssmat, chi_params, ss_params, income_tax_params, iterative_params, factor, small_open_params = params
    J, S, T, BW, beta, sigma, alpha, gamma, epsilon, Z, delta, ltilde, nu, g_y,\
                  g_n_ss, tau_payroll, tau_bq, rho, omega_SS, budget_balance,\
                  alpha_T, debt_ratio_ss, tau_b, delta_tau,\
=======
    bssmat, nssmat, chi_params, ss_params, income_tax_params, iterative_params, T_H, factor, small_open_params, baseline_spending = params
    
    J, S, T, BW, beta, sigma, alpha, Z, delta, ltilde, nu, g_y,\
                  g_n_ss, tau_payroll, tau_bq, rho, omega_SS, budget_balance, alpha_T,\
                  debt_ratio_ss, tau_b, delta_tau,\
>>>>>>> fc346f42
                  lambdas, imm_rates, e, retire, mean_income_data,\
                  h_wealth, p_wealth, m_wealth, b_ellipse, upsilon = ss_params

    analytical_mtrs, etr_params, mtrx_params, mtry_params = income_tax_params

    chi_b, chi_n = chi_params

    maxiter, mindist_SS = iterative_params

    baseline = False
    # Rename the inputs
    r = guesses[0]
    w = guesses[1]
    Y = guesses[2]

    # Solve for the steady state levels of b and n, given w, r, T_H and
    # factor
    if budget_balance:
        outer_loop_vars = (bssmat, nssmat, r, w, T_H, factor)
    else:
        outer_loop_vars = (bssmat, nssmat, r, w, Y, T_H, factor)
    inner_loop_params = (ss_params, income_tax_params, chi_params, small_open_params)

    euler_errors, bssmat, nssmat, new_r, new_w, \
        new_T_H, new_Y, new_factor, new_BQ, average_income_model = inner_loop(outer_loop_vars, inner_loop_params, baseline, baseline_spending)

    error1 = new_r - r
    error2 = new_w - w
    error3 = new_Y - Y
    
   # print 'errors: ', error1, error2, error3
   # print 'factor prices: ', r, w

    # Check and punish violations
    if r+delta <= 0:
        error1 = 1e9
    #if r > 1:
    #    error1 += 1e9
    if w <= 0:
        error2 = 1e9

    return [error1, error2, error3]



def run_SS(income_tax_params, ss_params, iterative_params, chi_params, small_open_params, baseline=True, baseline_spending=False, baseline_dir="./OUTPUT"):
    '''
    --------------------------------------------------------------------
    Solve for SS of OG-USA.
    --------------------------------------------------------------------

    INPUTS:
    income_tax_parameters = length 4 tuple, (analytical_mtrs, etr_params, mtrx_params, mtry_params)
    ss_parameters = length 21 tuple, (J, S, T, BW, beta, sigma, alpha, gamma, epsilon, Z, delta, ltilde, nu, g_y,\
                  g_n_ss, tau_payroll, retire, mean_income_data,\
                  h_wealth, p_wealth, m_wealth, b_ellipse, upsilon)
    iterative_params  = [2,] vector, vector with max iterations and tolerance
                        for SS solution
    baseline = boolean, =True if run is for baseline tax policy
    calibrate_model = boolean, =True if run calibration of chi parameters
    output_dir = string, path to save output from current model run
    baseline_dir = string, path where baseline results located


    OTHER FUNCTIONS AND FILES CALLED BY THIS FUNCTION:
    SS_fsolve()
    SS_fsolve_reform()
    SS_solver

    OBJECTS CREATED WITHIN FUNCTION:
    chi_params = [J+S,] vector, chi_b and chi_n stacked together
    b_guess = [S,J] array, initial guess at savings
    n_guess = [S,J] array, initial guess at labor supply
    wguess = scalar, initial guess at SS real wage rate
    rguess = scalar, initial guess at SS real interest rate
    T_Hguess = scalar, initial guess at SS lump sum transfers
    factorguess = scalar, initial guess at SS factor adjustment (to scale model units to dollars)

    output


    RETURNS: output

    OUTPUT: None
    --------------------------------------------------------------------
    '''
<<<<<<< HEAD
    J, S, T, BW, beta, sigma, alpha, gamma, epsilon, Z, delta, ltilde, nu, g_y,\
                  g_n_ss, tau_payroll, tau_bq, rho, omega_SS, budget_balance,\
                  alpha_T, debt_ratio_ss, tau_b, delta_tau,\
=======

    J, S, T, BW, beta, sigma, alpha, Z, delta, ltilde, nu, g_y,\
                  g_n_ss, tau_payroll, tau_bq, rho, omega_SS, budget_balance, alpha_T,\
                  debt_ratio_ss, tau_b, delta_tau,\
>>>>>>> fc346f42
                  lambdas, imm_rates, e, retire, mean_income_data,\
                  h_wealth, p_wealth, m_wealth, b_ellipse, upsilon = ss_params

    analytical_mtrs, etr_params, mtrx_params, mtry_params = income_tax_params

    chi_b, chi_n = chi_params

    maxiter, mindist_SS = iterative_params

    b_guess = np.ones((S, J)).flatten() * 0.05
    n_guess = np.ones((S, J)).flatten() * .4 * ltilde
    # For initial guesses of w, r, T_H, and factor, we use values that are close
    # to some steady state values.
    if baseline:
        rguess = 0.04#0.01 + delta
        wguess = 1.2
        T_Hguess = 0.12
        factorguess = 70000

        ss_params_baseline = [b_guess.reshape(S, J), n_guess.reshape(S, J), chi_params, ss_params, income_tax_params, iterative_params, small_open_params]
        guesses = [rguess, wguess, T_Hguess, factorguess]
        [solutions_fsolve, infodict, ier, message] = opt.fsolve(SS_fsolve, guesses, args=ss_params_baseline, xtol=mindist_SS, full_output=True)
        if ENFORCE_SOLUTION_CHECKS and not ier == 1:
            raise RuntimeError("Steady state equilibrium not found")
        [rss, wss, T_Hss, factor_ss] = solutions_fsolve
        Yss = T_Hss/alpha_T
        fsolve_flag = True
        # Return SS values of variables
        solution_params= [b_guess.reshape(S, J), n_guess.reshape(S, J), chi_params, ss_params, income_tax_params, iterative_params, small_open_params]
        output = SS_solver(b_guess.reshape(S, J), n_guess.reshape(S, J), rss, wss, T_Hss, Yss, factor_ss, solution_params, baseline, fsolve_flag)
        # print "solved output", wss, rss, T_Hss, factor_ss
     #   print 'analytical mtrs in SS: ', analytical_mtrs
    else:
        baseline_ss_dir = os.path.join(
            baseline_dir, "SS/SS_vars.pkl")
        ss_solutions = pickle.load(open(baseline_ss_dir, "rb"))
        [rguess, wguess, T_Hss, Yguess, factor] = [ss_solutions['rss'], ss_solutions['wss'], ss_solutions['T_Hss'], ss_solutions['Yss'], ss_solutions['factor_ss']]
        ss_params_reform = [b_guess.reshape(S, J), n_guess.reshape(S, J), chi_params, ss_params, income_tax_params, iterative_params, T_Hss, factor, small_open_params, baseline_spending]
        guesses = [rguess, wguess, Yguess]
        [solutions_fsolve, infodict, ier, message] = opt.fsolve(SS_fsolve_reform, guesses, args=ss_params_reform, xtol=mindist_SS, full_output=True)
        if ENFORCE_SOLUTION_CHECKS and not ier == 1:
            raise RuntimeError("Steady state equilibrium not found")
        # Return SS values of variables
        [rss, wss, Yss] = solutions_fsolve
        if baseline_spending==False:
            T_Hss = alpha_T*Yss
        fsolve_flag = True
        # Return SS values of variables
        solution_params= [b_guess.reshape(S, J), n_guess.reshape(S, J), chi_params, ss_params, income_tax_params, iterative_params, small_open_params]
        output = SS_solver(b_guess.reshape(S, J), n_guess.reshape(S, J), rss, wss, T_Hss, Yss, factor, solution_params, baseline, fsolve_flag, baseline_spending)
    return output<|MERGE_RESOLUTION|>--- conflicted
+++ resolved
@@ -350,14 +350,10 @@
         new_r = firm.get_r(Y, K, r_params)
     else:
         new_r = ss_hh_r
-<<<<<<< HEAD
     w_params = (Z, gamma, epsilon)
     new_w = firm.get_w(Y, L, w_params)
     print 'inner factor prices: ', new_r, new_w
-=======
-    new_w = firm.get_w(Y, L, alpha)
-    #print 'inner factor prices: ', new_r, new_w
->>>>>>> fc346f42
+
     b_s = np.array(list(np.zeros(J).reshape(1, J)) + list(bssmat[:-1, :]))
     average_income_model = ((new_r * b_s + new_w * e * nssmat) *
                             omega_SS.reshape(S, 1) *
@@ -744,10 +740,8 @@
   #  print 'mean income in model and data: ', average_income_model, mean_income_data
   #  print 'model income with factor: ', average_income_model*factor
 
-<<<<<<< HEAD
-=======
   #  print 'errors: ', error1, error2, error3, error4
->>>>>>> fc346f42
+
     print 'Y: ', new_Y
   #  print 'factor: ', new_factor
   #  print 'factor prices: ', new_r, new_w
@@ -796,18 +790,10 @@
         solutions = steady state values of b, n, w, r, factor,
                     T_H ((2*S*J+4)x1 array)
     '''
-<<<<<<< HEAD
-    bssmat, nssmat, chi_params, ss_params, income_tax_params, iterative_params, factor, small_open_params = params
+    bssmat, nssmat, chi_params, ss_params, income_tax_params, iterative_params, T_H, factor, small_open_params, baseline_spending = params
     J, S, T, BW, beta, sigma, alpha, gamma, epsilon, Z, delta, ltilde, nu, g_y,\
                   g_n_ss, tau_payroll, tau_bq, rho, omega_SS, budget_balance,\
                   alpha_T, debt_ratio_ss, tau_b, delta_tau,\
-=======
-    bssmat, nssmat, chi_params, ss_params, income_tax_params, iterative_params, T_H, factor, small_open_params, baseline_spending = params
-    
-    J, S, T, BW, beta, sigma, alpha, Z, delta, ltilde, nu, g_y,\
-                  g_n_ss, tau_payroll, tau_bq, rho, omega_SS, budget_balance, alpha_T,\
-                  debt_ratio_ss, tau_b, delta_tau,\
->>>>>>> fc346f42
                   lambdas, imm_rates, e, retire, mean_income_data,\
                   h_wealth, p_wealth, m_wealth, b_ellipse, upsilon = ss_params
 
@@ -837,7 +823,7 @@
     error1 = new_r - r
     error2 = new_w - w
     error3 = new_Y - Y
-    
+
    # print 'errors: ', error1, error2, error3
    # print 'factor prices: ', r, w
 
@@ -894,16 +880,9 @@
     OUTPUT: None
     --------------------------------------------------------------------
     '''
-<<<<<<< HEAD
     J, S, T, BW, beta, sigma, alpha, gamma, epsilon, Z, delta, ltilde, nu, g_y,\
                   g_n_ss, tau_payroll, tau_bq, rho, omega_SS, budget_balance,\
                   alpha_T, debt_ratio_ss, tau_b, delta_tau,\
-=======
-
-    J, S, T, BW, beta, sigma, alpha, Z, delta, ltilde, nu, g_y,\
-                  g_n_ss, tau_payroll, tau_bq, rho, omega_SS, budget_balance, alpha_T,\
-                  debt_ratio_ss, tau_b, delta_tau,\
->>>>>>> fc346f42
                   lambdas, imm_rates, e, retire, mean_income_data,\
                   h_wealth, p_wealth, m_wealth, b_ellipse, upsilon = ss_params
 
