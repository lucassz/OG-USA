from __future__ import print_function

import pytest
import json
import pickle
import numpy as np
import os
import multiprocessing
from multiprocessing import Process
from dask.distributed import Client
from ogusa import SS

# Define parameters to use for multiprocessing
# client = Client(processes=False)
# # num_workers = int(os.cpu_count())  # not in os on Python 2.7?
# num_workers = multiprocessing.cpu_count()

CUR_PATH = os.path.abspath(os.path.dirname(__file__))


def test_SS_fsolve():
    # Test SS.SS_fsolve function.  Provide inputs to function and
    # ensure that output returned matches what it has been before.
    with open(os.path.join(CUR_PATH,
                           'test_io_data/SS_fsolve_inputs.pkl'),
              'rb') as f:
        input_tuple = pickle.load(f, encoding='latin1')
    guesses, params = input_tuple
    params = params + (None, 1)
    (bssmat, nssmat, chi_params, ss_params, income_tax_params,
     iterative_params, small_open_params, client, num_workers) = params
    income_tax_params = ('DEP',) + income_tax_params
    params = (bssmat, nssmat, chi_params, ss_params, income_tax_params,
              iterative_params, small_open_params, client, num_workers)
    test_list = SS.SS_fsolve(guesses, params)

    with open(os.path.join(CUR_PATH,
                           'test_io_data/SS_fsolve_outputs.pkl'),
              'rb') as f:
        expected_list = pickle.load(f, encoding='latin1')
    print('outputs = ', np.absolute(np.array(test_list) -
                                    np.array(expected_list)).max())
    assert(np.allclose(np.array(test_list), np.array(expected_list)))


def test_SS_fsolve_reform():
    # Test SS.SS_fsolve_reform function.  Provide inputs to function and
    # ensure that output returned matches what it has been before.
    with open(os.path.join(CUR_PATH,
                           'test_io_data/SS_fsolve_reform_inputs.pkl'),
              'rb') as f:
        input_tuple = pickle.load(f, encoding='latin1')
    guesses, params = input_tuple
    params = params + (None, 1)
    (bssmat, nssmat, chi_params, ss_params, income_tax_params,
     iterative_params, factor, small_open_params, client,
     num_workers) = params
    income_tax_params = ('DEP',) + income_tax_params
    params = (bssmat, nssmat, chi_params, ss_params, income_tax_params,
              iterative_params, factor, small_open_params, client,
              num_workers)
    test_list = SS.SS_fsolve_reform(guesses, params)

    with open(os.path.join(CUR_PATH,
                           'test_io_data/SS_fsolve_reform_outputs.pkl'),
              'rb') as f:
        expected_list = pickle.load(f, encoding='latin1')

    assert(np.allclose(np.array(test_list), np.array(expected_list)))


def test_SS_fsolve_reform_baselinespend():
    # Test SS.SS_fsolve_reform_baselinespend function.  Provide inputs
    # to function and ensure that output returned matches what it has
    # been before.
    with open(os.path.join(CUR_PATH,
                           'test_io_data/SS_fsolve_reform_baselinespend_inputs.pkl'),
              'rb') as f:
        input_tuple = pickle.load(f, encoding='latin1')
    guesses, params = input_tuple
    params = params + (None, 1)
    (bssmat, nssmat, T_Hss, chi_params, ss_params, income_tax_params,
     iterative_params, factor, small_open_params, client,
     num_workers) = params
    income_tax_params = ('DEP',) + income_tax_params
    params = (bssmat, nssmat, T_Hss, chi_params, ss_params,
              income_tax_params, iterative_params, factor,
              small_open_params, client, num_workers)
    test_list = SS.SS_fsolve_reform_baselinespend(guesses, params)

    with open(os.path.join(CUR_PATH,
                           'test_io_data/SS_fsolve_reform_baselinespend_outputs.pkl'),
              'rb') as f:
        expected_list = pickle.load(f, encoding='latin1')

    assert(np.allclose(np.array(test_list), np.array(expected_list)))


def test_SS_solver():
    # Test SS.SS_solver function.  Provide inputs to function and
    # ensure that output returned matches what it has been before.
    with open(os.path.join(CUR_PATH,
                           'test_io_data/SS_solver_inputs.pkl'),
              'rb') as f:
        input_tuple = pickle.load(f, encoding='latin1')
    (b_guess_init, n_guess_init, rss, T_Hss, factor_ss, Yss, params,
     baseline, fsolve_flag, baseline_spending) = input_tuple
    (bssmat, nssmat, chi_params, ss_params, income_tax_params,
     iterative_params, small_open_params) = params
    income_tax_params = ('DEP',) + income_tax_params
    params = (bssmat, nssmat, chi_params, ss_params, income_tax_params,
              iterative_params, small_open_params)
    test_dict = SS.SS_solver(
        b_guess_init, n_guess_init, rss, T_Hss, factor_ss, Yss, params,
        baseline, fsolve_flag, baseline_spending)

    with open(os.path.join(CUR_PATH,
                           'test_io_data/SS_solver_outputs.pkl'),
              'rb') as f:
        expected_dict = pickle.load(f, encoding='latin1')

    for k, v in expected_dict.items():
        assert(np.allclose(test_dict[k], v))


def test_inner_loop():
    # Test SS.inner_loop function.  Provide inputs to function and
    # ensure that output returned matches what it has been before.
    with open(os.path.join(CUR_PATH,
                           'test_io_data/inner_loop_inputs.pkl'),
              'rb') as f:
        input_tuple = pickle.load(f, encoding='latin1')
    (outer_loop_vars, params, baseline, baseline_spending) = input_tuple
    ss_params, income_tax_params, chi_params, small_open_params = params
    income_tax_params = ('DEP',) + income_tax_params
    params = (ss_params, income_tax_params, chi_params,
              small_open_params)
    test_tuple = SS.inner_loop(
         outer_loop_vars, params, baseline, baseline_spending)

    with open(os.path.join(CUR_PATH,
                           'test_io_data/inner_loop_outputs.pkl'),
              'rb') as f:
<<<<<<< HEAD
        expected_tuple = pickle.load(f, encoding='latin1')
=======
        expected_tuple = pickle.load(f)
>>>>>>> 34fa91a7
    for i, v in enumerate(expected_tuple):
        assert(np.allclose(test_tuple[i], v))


def test_euler_equation_solver():
    # Test SS.inner_loop function.  Provide inputs to function and
    # ensure that output returned matches what it has been before.
    with open(os.path.join(CUR_PATH,
                           'test_io_data/euler_eqn_solver_inputs.pkl'),
              'rb') as f:
        input_tuple = pickle.load(f, encoding='latin1')
    (guesses, params) = input_tuple
    (r, w, T_H, factor, j, J, S, beta, sigma, ltilde, g_y, g_n_ss,
     tau_payroll, retire, mean_income_data, h_wealth, p_wealth,
     m_wealth, b_ellipse, upsilon, j, chi_b, chi_n, tau_bq, rho, lambdas,
     omega_SS, e, analytical_mtrs, etr_params, mtrx_params,
     mtry_params) = params
    tax_func_type = 'DEP'
    params = (r, w, T_H, factor, j, J, S, beta, sigma, ltilde, g_y,
              g_n_ss, tau_payroll, retire, mean_income_data, h_wealth,
              p_wealth, m_wealth, b_ellipse, upsilon, j, chi_b, chi_n,
              tau_bq, rho, lambdas, omega_SS, e, tax_func_type,
              analytical_mtrs, etr_params, mtrx_params, mtry_params)
    test_list = SS.euler_equation_solver(guesses, params)

    with open(os.path.join(CUR_PATH,
                           'test_io_data/euler_eqn_solver_outputs.pkl'),
              'rb') as f:
        expected_list = pickle.load(f, encoding='latin1')

    assert(np.allclose(np.array(test_list), np.array(expected_list)))


def test_create_steady_state_parameters():
    # Test that SS parameters creates same objects with same inputs.
    with open(os.path.join(CUR_PATH,
                           'test_io_data/create_params_inputs.pkl'),
              'rb') as f:
<<<<<<< HEAD
        input_dict = pickle.load(f, encoding='latin1')
=======
        input_dict = pickle.load(f)
    input_dict['tax_func_type'] = 'DEP'
>>>>>>> 34fa91a7
    test_tuple = SS.create_steady_state_parameters(**input_dict)

    with open(os.path.join(CUR_PATH,
                           'test_io_data/create_params_outputs.pkl'),
              'rb') as f:
<<<<<<< HEAD
        expected_tuple = pickle.load(f, encoding='latin1')

=======
        expected_tuple = pickle.load(f)
    (income_tax_params, ss_params, iterative_params, chi_params,
     small_open_params) = expected_tuple
    income_tax_params = ('DEP', ) + income_tax_params
    expected_tuple = (income_tax_params, ss_params, iterative_params,
                      chi_params, small_open_params)
>>>>>>> 34fa91a7
    for i, v in enumerate(expected_tuple):
        for i2, v2 in enumerate(v):
            try:
                assert(all(test_tuple[i][i2] == v2))
            except ValueError:
                assert((test_tuple[i][i2] == v2).all())
            except TypeError:
                assert(test_tuple[i][i2] == v2)


@pytest.mark.parametrize('input_path,expected_path',
                         [('run_SS_open_unbal_inputs.pkl',
                           'run_SS_open_unbal_outputs.pkl'),
                          ('run_SS_closed_balanced_inputs.pkl',
                           'run_SS_closed_balanced_outputs.pkl')],
                         ids=['Open, Unbalanced', 'Closed Balanced'])
def test_run_SS(input_path, expected_path):
    # Test SS.run_SS function.  Provide inputs to function and
    # ensure that output returned matches what it has been before.
    with open(os.path.join(CUR_PATH, 'test_io_data', input_path),
              'rb') as f:
        input_tuple = pickle.load(f, encoding='latin1')
    (income_tax_params, ss_params, iterative_params, chi_params,
     small_open_params, baseline, baseline_spending, baseline_dir) =\
        input_tuple
    income_tax_params = ('DEP',) + income_tax_params
    test_dict = SS.run_SS(
        income_tax_params, ss_params, iterative_params, chi_params,
        small_open_params, baseline, baseline_spending, baseline_dir)

    with open(os.path.join(CUR_PATH, 'test_io_data', expected_path),
              'rb') as f:
        expected_dict = pickle.load(f, encoding='latin1')

    for k, v in expected_dict.items():
        assert(np.allclose(test_dict[k], v))<|MERGE_RESOLUTION|>--- conflicted
+++ resolved
@@ -141,11 +141,7 @@
     with open(os.path.join(CUR_PATH,
                            'test_io_data/inner_loop_outputs.pkl'),
               'rb') as f:
-<<<<<<< HEAD
         expected_tuple = pickle.load(f, encoding='latin1')
-=======
-        expected_tuple = pickle.load(f)
->>>>>>> 34fa91a7
     for i, v in enumerate(expected_tuple):
         assert(np.allclose(test_tuple[i], v))
 
@@ -184,28 +180,20 @@
     with open(os.path.join(CUR_PATH,
                            'test_io_data/create_params_inputs.pkl'),
               'rb') as f:
-<<<<<<< HEAD
         input_dict = pickle.load(f, encoding='latin1')
-=======
-        input_dict = pickle.load(f)
-    input_dict['tax_func_type'] = 'DEP'
->>>>>>> 34fa91a7
+        input_dict['tax_func_type'] = 'DEP'
     test_tuple = SS.create_steady_state_parameters(**input_dict)
 
     with open(os.path.join(CUR_PATH,
                            'test_io_data/create_params_outputs.pkl'),
               'rb') as f:
-<<<<<<< HEAD
         expected_tuple = pickle.load(f, encoding='latin1')
-
-=======
-        expected_tuple = pickle.load(f)
-    (income_tax_params, ss_params, iterative_params, chi_params,
-     small_open_params) = expected_tuple
-    income_tax_params = ('DEP', ) + income_tax_params
-    expected_tuple = (income_tax_params, ss_params, iterative_params,
-                      chi_params, small_open_params)
->>>>>>> 34fa91a7
+        (income_tax_params, ss_params, iterative_params, chi_params,
+         small_open_params) = expected_tuple
+        income_tax_params = ('DEP', ) + income_tax_params
+        expected_tuple = (income_tax_params, ss_params, iterative_params,
+                          chi_params, small_open_params)
+
     for i, v in enumerate(expected_tuple):
         for i2, v2 in enumerate(v):
             try:
